from collections.abc import Iterable
from pathlib import Path

import fiona
import geopandas as gpd
import pandas as pd
import plotly.graph_objects as go


def _normalise_geom_labels(gdf: gpd.GeoDataFrame) -> gpd.GeoDataFrame:
    """Upper-case geometry labels to match plotting expectations.

    GeoPandas ``.geom_type`` yields labels like "Point", "MultiLineString".
    This function adds/overwrites a ``geometry_type`` column with upper-case
    equivalents ("POINT", "MULTILINESTRING", etc.).
    """
    gdf = gdf.copy()
    gdf["geometry_type"] = gdf.geom_type.str.upper()
    return gdf


def _read_shp(path: Path, source_label: str | None = None) -> gpd.GeoDataFrame:
    gdf = gpd.read_file(path)
    gdf = _normalise_geom_labels(gdf)
    gdf["__source__"] = source_label or path.stem
    return gdf


def _read_gpkg_all_layers(path: Path) -> list[gpd.GeoDataFrame]:
    gdfs: list[gpd.GeoDataFrame] = []
    for layer in fiona.listlayers(str(path)):
        gdf = gpd.read_file(path, layer=layer)
        gdf = _normalise_geom_labels(gdf)
        gdf["__source__"] = layer
        gdfs.append(gdf)
    return gdfs


def _load_from_file(file_path: Path) -> list[gpd.GeoDataFrame]:
    ext = file_path.suffix.lower()
    if ext == ".shp":
        return [_read_shp(file_path)]
    if ext == ".gpkg":
        return _read_gpkg_all_layers(file_path)
    raise ValueError(f"Unsupported file format: {file_path.name}")


def _load_from_shapefile_dir(
    root: Path, geometry_types: Iterable[str]
) -> list[gpd.GeoDataFrame]:
    """Load per-type Shapefiles from <root>/<type>/<type>.shp."""
    gdfs: list[gpd.GeoDataFrame] = []
    for gtype in geometry_types:
        shp_path = root / gtype.lower() / f"{gtype.lower()}.shp"
        if shp_path.exists():
            gdf = gpd.read_file(shp_path)
            # Here the path implies the type; keep it explicit for plotting.
            gdf["geometry_type"] = gtype
            gdf["__source__"] = shp_path.stem
            gdfs.append(gdf)
    return gdfs


def _load_from_gpkg_dir(
    root: Path, geometry_types: Iterable[str]
) -> list[gpd.GeoDataFrame]:
    """Load per-type GeoPackages from <root>/<type>.gpkg (all layers within each)."""
    gdfs: list[gpd.GeoDataFrame] = []
    for gtype in geometry_types:
        gpkg_path = root / f"{gtype.lower()}.gpkg"
        if gpkg_path.exists():
            gdfs.extend(_read_gpkg_all_layers(gpkg_path))
    return gdfs


def _fallback_scan_top_level(root: Path) -> list[gpd.GeoDataFrame]:
    """If nothing matched the patterns, pick up top-level .gpkg and .shp files."""
    gdfs: list[gpd.GeoDataFrame] = []
    for gpkg in sorted(root.glob("*.gpkg")):
        gdfs.extend(_read_gpkg_all_layers(gpkg))
    for shp in sorted(root.glob("*.shp")):
        gdfs.append(_read_shp(shp))
    return gdfs


def _coords_to_xy(seq):
    """Return two lists (xs, ys) from a sequence of 2D/3D coordinates."""
    xs, ys = [], []
    for c in seq:
        xs.append(c[0])
        ys.append(c[1])
    return xs, ys


def format_hovertext(row_entry: pd.Series) -> str:
    return (
        "<br>".join(
            f"{col}: {val}"
            for col, val in row_entry.items()
            if col not in ("geometry", "geometry_type", "__source__")
            and pd.notnull(val)
        )
        or " "
    )


def load_geometries(
    input_path: Path | str, geometry_types: Iterable[str] | None = None
) -> gpd.GeoDataFrame:
    """
    Load geometries from one of the following layouts:

    1) a single ``.shp`` or ``.gpkg`` file;
    2) a directory of per-type Shapefiles: ``<root>/<type>/<type>.shp``;
    3) a directory of per-type GeoPackages: ``<root>/<type>.gpkg``;
    4) fallback: any top-level ``.gpkg``/``.shp`` files in the directory.

    Returns a combined GeoDataFrame with columns:
    - ``geometry``
    - ``geometry_type`` (upper-cased: POINT, LINESTRING, POLYGON, MULTILINESTRING, MULTIPOLYGON)
    - ``__source__`` (file stem or GPKG layer name)
    """
    input_path = Path(input_path).expanduser().resolve()
    if geometry_types is None:
        geometry_types = (
            "POINT",
            "LINESTRING",
            "POLYGON",
            "MULTILINESTRING",
            "MULTIPOLYGON",
        )

    gdfs: list[gpd.GeoDataFrame] = []

    if input_path.is_file():
        gdfs = _load_from_file(input_path)

    elif input_path.is_dir():
        # Prefer structured extractor layouts first.
        gdfs.extend(_load_from_shapefile_dir(input_path, geometry_types))
        gdfs.extend(_load_from_gpkg_dir(input_path, geometry_types))

        # If patterns found nothing, scan top level.
        if not gdfs:
            gdfs = _fallback_scan_top_level(input_path)

    else:
        raise RuntimeError(f"No valid input found at {input_path}")

    if not gdfs:
        raise RuntimeError(f"No geometries loaded from {input_path}")

    # Choose a CRS (first non-null). Users may reproject afterwards if needed.
    crs = next((g.crs for g in gdfs if g.crs is not None), None)
<<<<<<< HEAD
    gdf = gpd.GeoDataFrame(pd.concat(gdfs, ignore_index=True), crs=crs)
    return gdf
=======
    return gpd.GeoDataFrame(pd.concat(gdfs, ignore_index=True), crs=crs)
>>>>>>> 2f52e5f1


def filter_modelspace_lines(gdf: gpd.GeoDataFrame) -> gpd.GeoDataFrame:
    paper_space_indicator = 1.0
<<<<<<< HEAD
    paper = gdf.get("PaperSpace", pd.Series(0, index=gdf.index))
    paper = pd.to_numeric(paper, errors="coerce").fillna(0).astype(int)
    return gdf.loc[paper != int(bool(paper_space_indicator))]
=======
    return gdf.loc[gdf.get("PaperSpace", 0) != paper_space_indicator]
>>>>>>> 2f52e5f1


def plot_geometries(gdf: gpd.GeoDataFrame, output_html: Path | str) -> None:
    fig = go.Figure()
    geometry_types = gdf.geometry_type.unique()

    for geom_type in geometry_types:
        layer = gdf[gdf["geometry_type"] == geom_type]
        if layer.empty:
            continue

        elif geom_type in {"POINT", "MULTIPOINT"}:
            xs, ys, hover = [], [], []
            for _, row in layer.iterrows():
                if geom_type == "POINT":
                    # Works for 2D/3D Points
                    xs.append(row.geometry.x)
                    ys.append(row.geometry.y)
                    hover.append(format_hovertext(row))
                else:  # MULTIPOINT
                    for pt in row.geometry.geoms:
                        xs.append(pt.x)
                        ys.append(pt.y)
                        hover.append(format_hovertext(row))
            fig.add_trace(
                go.Scatter(
                    x=xs,
                    y=ys,
                    mode="markers",
                    name=geom_type,
                    marker={"size": 4},
                    text=hover,
                    hoverinfo="text",
                )
            )

        elif geom_type in {"LINESTRING", "MULTILINESTRING"}:
            all_x, all_y, hovertext = [], [], []
            for _, row in layer.iterrows():
                segments = (
                    [row.geometry.coords]
                    if geom_type == "LINESTRING"
                    else [line.coords for line in row.geometry.geoms]
                )
                for seg in segments:
                    xs, ys = _coords_to_xy(seg)
                    all_x.extend(xs + [None])
                    all_y.extend(ys + [None])
                    hovertext.extend([format_hovertext(row)] * (len(xs) + 1))
            fig.add_trace(
                go.Scatter(
                    x=all_x,
                    y=all_y,
                    mode="lines",
                    name=geom_type,
                    text=hovertext,
                    hoverinfo="text",
                    line={"width": 1},
                )
            )
        elif geom_type in {"POLYGON", "MULTIPOLYGON"}:
            all_x, all_y, hovertext = [], [], []
            for _, row in layer.iterrows():
                polys = [row.geometry] if geom_type == "POLYGON" else row.geometry.geoms
                for poly in polys:
                    xs, ys = _coords_to_xy(poly.exterior.coords)
                    all_x.extend(xs + [None])
                    all_y.extend(ys + [None])
                    hovertext.extend([format_hovertext(row)] * (len(xs) + 1))
            fig.add_trace(
                go.Scatter(
                    x=all_x,
                    y=all_y,
                    mode="lines",
                    name=geom_type,
                    text=hovertext,
                    hoverinfo="text",
                    fill="toself",
                    opacity=0.4,
                )
            )

    fig.update_layout(
        xaxis_title="X",
        yaxis_title="Y",
        legend_title="Geometry Type",
        autosize=True,
        showlegend=True,
        yaxis_scaleanchor="x",
    )

    output_html = Path(output_html)
    fig.write_html(str(output_html), include_plotlyjs="cdn")<|MERGE_RESOLUTION|>--- conflicted
+++ resolved
@@ -152,23 +152,16 @@
 
     # Choose a CRS (first non-null). Users may reproject afterwards if needed.
     crs = next((g.crs for g in gdfs if g.crs is not None), None)
-<<<<<<< HEAD
     gdf = gpd.GeoDataFrame(pd.concat(gdfs, ignore_index=True), crs=crs)
     return gdf
-=======
-    return gpd.GeoDataFrame(pd.concat(gdfs, ignore_index=True), crs=crs)
->>>>>>> 2f52e5f1
+
 
 
 def filter_modelspace_lines(gdf: gpd.GeoDataFrame) -> gpd.GeoDataFrame:
     paper_space_indicator = 1.0
-<<<<<<< HEAD
     paper = gdf.get("PaperSpace", pd.Series(0, index=gdf.index))
     paper = pd.to_numeric(paper, errors="coerce").fillna(0).astype(int)
     return gdf.loc[paper != int(bool(paper_space_indicator))]
-=======
-    return gdf.loc[gdf.get("PaperSpace", 0) != paper_space_indicator]
->>>>>>> 2f52e5f1
 
 
 def plot_geometries(gdf: gpd.GeoDataFrame, output_html: Path | str) -> None:
