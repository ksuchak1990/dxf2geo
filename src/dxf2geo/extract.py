from __future__ import annotations

import logging
import re
from contextlib import contextmanager
from dataclasses import dataclass
from functools import partial
from pathlib import Path
from typing import Iterable, Optional, Union

from osgeo import gdal, ogr
from tqdm import tqdm

PathLike = Union[str, Path]


# Exceptions
class ExtractError(Exception):
    pass


class InputOpenError(ExtractError):
    pass


class DriverNotFoundError(ExtractError):
    pass


class OutputCreateError(ExtractError):
    pass


# Data structures
@dataclass(frozen=True)
class ExtractOptions:
    dxf_path: Path
    output_root: Path
    flatten: bool
    driver_name: str  # "ESRI Shapefile" or "GPKG"
    geometry_types: tuple[str, ...]
    raise_on_error: bool


@dataclass(frozen=True)
class SourceData:
    dataset: ogr.DataSource
    layer: ogr.Layer
    spatial_ref: "ogr.osr.SpatialReference | None"


# Public functions
def extract_geometries(
    dxf_path: PathLike,
    output_root: PathLike,
    geometry_types: Iterable[str] = (
        "POINT",
        "LINESTRING",
        "POLYGON",
        "MULTILINESTRING",
        "MULTIPOLYGON",
    ),
    raise_on_error: bool = False,
    flatten: bool = False,
    output_format: str = "ESRI Shapefile",
) -> None:
    """
    Extract geometries from a DXF file into GIS outputs using GDAL/OGR Python bindings.
    """
    output_format_upper = output_format.upper()
    if output_format_upper not in ("ESRI SHAPEFILE", "GPKG"):
        raise ValueError("Unsupported output format. Use 'ESRI Shapefile' or 'GPKG'.")
    if flatten and output_format_upper == "ESRI SHAPEFILE":
        raise ValueError(
            "Flattened shapefile not supported; use GPKG or set flatten=False."
        )

    dxf_path = Path(dxf_path).expanduser().resolve()
    output_root = Path(output_root).expanduser().resolve()
    output_root.mkdir(parents=True, exist_ok=True)

    log_path = output_root / "export.log"
    _configure_logging(log_path)
    logger = logging.getLogger("dxf2geo.extract")

    # Make GDAL raise Python exceptions instead of silent error codes
    gdal.UseExceptions()

    options = ExtractOptions(
        dxf_path=dxf_path,
        output_root=output_root,
        flatten=flatten,
        driver_name=(
            "ESRI Shapefile" if output_format_upper == "ESRI SHAPEFILE" else "GPKG"
        ),
        geometry_types=tuple(geometry_types),
        raise_on_error=raise_on_error,
    )

    logger.info("Opening DXF: %s", dxf_path)
    with gdal_log_to_logger(logger):
        source = _open_source(dxf_path)

        try:
            if options.flatten:
                _export_flattened(source.layer, source.spatial_ref, options, logger)
            else:
                _export_partitioned(source.layer, source.spatial_ref, options, logger)
        finally:
            # Explicitly drop GDAL handles
            source_layer = None  # noqa: F841
            source_dataset = None  # noqa: F841


# Private functions


# Setup / IO helpers
def _configure_logging(log_path: Path) -> None:
    logger = logging.getLogger("dxf2geo.extract")
    logger.setLevel(logging.INFO)
    logger.handlers.clear()
    handler = logging.FileHandler(log_path, encoding="utf-8")
    handler.setFormatter(logging.Formatter("%(asctime)s [%(levelname)s] %(message)s"))
    logger.addHandler(handler)


def _open_source(dxf_path: Path) -> SourceData:
    dataset = ogr.Open(str(dxf_path), 0)  # read-only
    if dataset is None:
        raise InputOpenError(f"Failed to open DXF dataset: {dxf_path}")

    layer = dataset.GetLayer(0)
    if layer is None:
        raise InputOpenError("No layers found in DXF")

    spatial_ref = layer.GetSpatialRef()
    return SourceData(dataset=dataset, layer=layer, spatial_ref=spatial_ref)


def _get_driver(driver_name: str) -> ogr.Driver:
    driver = ogr.GetDriverByName(driver_name)
    if driver is None:
        raise DriverNotFoundError(f"OGR driver not found: {driver_name}")
    return driver


def _create_output_dataset(
    driver: ogr.Driver, output_path: Path, is_shapefile: bool
) -> ogr.DataSource:
    # Emulate ogr2ogr overwrite behaviour
    if output_path.exists():
        if is_shapefile:
            for sidecar in output_path.parent.glob(output_path.stem + ".*"):
                sidecar.unlink(missing_ok=True)
        else:
            output_path.unlink(missing_ok=True)

    output_dataset = driver.CreateDataSource(str(output_path))
    if output_dataset is None:
        raise OutputCreateError(f"Failed to create output datasource: {output_path}")
    return output_dataset


def _copy_layer_schema(source_layer: ogr.Layer, output_layer: ogr.Layer) -> None:
    source_definition = source_layer.GetLayerDefn()
    for i in range(source_definition.GetFieldCount()):
        field_defn = source_definition.GetFieldDefn(i)
        new_field = ogr.FieldDefn(field_defn.GetName(), field_defn.GetType())
        new_field.SetWidth(field_defn.GetWidth())
        new_field.SetPrecision(field_defn.GetPrecision())
        if output_layer.CreateField(new_field) != 0:
            raise OutputCreateError(f"Failed to create field '{field_defn.GetName()}'")


# Export helpers
_GEOMETRY_NAME_TO_WKB = {
    "POINT": ogr.wkbPoint,
    "MULTIPOINT": ogr.wkbMultiPoint,
    "LINESTRING": ogr.wkbLineString,
    "MULTILINESTRING": ogr.wkbMultiLineString,
    "POLYGON": ogr.wkbPolygon,
    "MULTIPOLYGON": ogr.wkbMultiPolygon,
}


def _export_flattened(
    source_layer: ogr.Layer,
    spatial_ref,
    options: ExtractOptions,
    logger: logging.Logger,
) -> None:
    assert options.driver_name == "GPKG", "flattened output only supported for GPKG"
    driver = _get_driver(options.driver_name)

    output_path = options.output_root / "all_geometries.gpkg"
    logger.info("Exporting all geometries to %s", output_path)

    output_dataset = _create_output_dataset(driver, output_path, is_shapefile=False)
    try:
        output_layer = output_dataset.CreateLayer(
            "all_geometries", srs=spatial_ref, geom_type=ogr.wkbUnknown
        )
        if output_layer is None:
            raise OutputCreateError("Failed to create output layer 'all_geometries'")

        field_index_mapping = _copy_layer_schema_with_mapping(
            source_layer, output_layer, for_shapefile=False
        )

<<<<<<< HEAD
        written, skipped = _stream_features(
            source_layer,
            output_layer,
            logger=logger,
            filter_geometry_name=None,
            field_index_mapping=field_index_mapping,
        )

        logger.info("Written: %d, Skipped: %d", written, skipped)

        if options.raise_on_error and written == 0:
            raise ExtractError("No features written for 'all geometries'")
    finally:
        output_dataset = None  # flush


def _export_partitioned(
    source_layer: ogr.Layer,
    spatial_ref,
    options: ExtractOptions,
    logger: logging.Logger,
) -> None:
    driver = _get_driver(options.driver_name)
    is_shapefile = options.driver_name == "ESRI Shapefile"

    for geometry_name in tqdm(options.geometry_types, desc="Iterating over geometries"):
        geometry_wkb = _GEOMETRY_NAME_TO_WKB.get(geometry_name.upper(), ogr.wkbUnknown)

        if is_shapefile:
            output_dir = options.output_root / geometry_name.lower()
            output_dir.mkdir(parents=True, exist_ok=True)
            output_path = output_dir / f"{geometry_name.lower()}.shp"
            output_layer_name = geometry_name.lower()
        else:
            output_path = options.output_root / f"{geometry_name.lower()}.gpkg"
            output_layer_name = geometry_name.lower()

        logger.info("Exporting %s to %s", geometry_name, output_path)

        output_dataset = _create_output_dataset(
            driver, output_path, is_shapefile=is_shapefile
        )
        try:
            output_layer = output_dataset.CreateLayer(
                output_layer_name, srs=spatial_ref, geom_type=geometry_wkb
            )
            if output_layer is None:
                raise OutputCreateError(
                    f"Failed to create output layer '{output_layer_name}'"
                )

            field_index_mapping = _copy_layer_schema_with_mapping(
                source_layer,
                output_layer,
                for_shapefile=is_shapefile,
            )

            written, skipped = _stream_features(
                source_layer,
                output_layer,
                logger=logger,
                filter_geometry_name=geometry_name.upper(),
                field_index_mapping=field_index_mapping,
            )

            logger.info("Written %s: %d, Skipped: %d", geometry_name, written, skipped)

            if options.raise_on_error and written == 0:
                raise ExtractError(f"No features written for '{geometry_name}'")
        finally:
            output_dataset = None  # flush


# Data streaming
def _stream_features(
    source_layer: ogr.Layer,
    output_layer: ogr.Layer,
    *,
    logger: logging.Logger,
    filter_geometry_name: Optional[str],
    field_index_mapping: list[Optional[int]],
) -> tuple[int, int]:
    written = 0
    skipped = 0

    source_def = source_layer.GetLayerDefn()
    source_layer.ResetReading()

    for source_feature in source_layer:
        geometry = source_feature.GetGeometryRef()
        if filter_geometry_name and not _geometry_name_equals(
            geometry, filter_geometry_name
        ):
            continue

        output_feature = ogr.Feature(output_layer.GetLayerDefn())
        try:
            # Copy attributes using index mapping
            for i in range(source_def.GetFieldCount()):
                dest_idx = field_index_mapping[i]
                if dest_idx is None:
                    continue
                output_feature.SetField(dest_idx, source_feature.GetField(i))

            if geometry is not None:
                output_feature.SetGeometry(geometry.Clone())

            output_layer.CreateFeature(output_feature)
            written += 1
        except Exception as feature_error:
            skipped += 1
            logger.warning("Skipping a feature: %s", feature_error)
        finally:
            output_feature = None  # release handle

    return written, skipped


def _geometry_name_equals(geometry: Optional[ogr.Geometry], target_name: str) -> bool:
    return bool(geometry) and geometry.GetGeometryName().upper() == target_name.upper()


def _normalise_field_name(name: str) -> str:
    # Alphanumeric + underscore, no spaces, conservative for cross-compat
    norm = re.sub(r"[^A-Za-z0-9_]", "_", name)
    return norm


def _make_shapefile_field_names(source_names: list[str]) -> list[str]:
    """Create unique, <=10-char field names suitable for Shapefiles."""
    used = set()
    result: list[str] = []
    for raw in source_names:
        base = _normalise_field_name(raw) or "F"
        base10 = base[:10]
        candidate = base10.upper()
        i = 1
        while candidate in used or candidate == "":
            suffix = f"_{i}"
            candidate = (base10[: max(0, 10 - len(suffix))] + suffix).upper()
            i += 1
        used.add(candidate)
        result.append(candidate)
    return result


def _copy_layer_schema_with_mapping(
    source_layer: ogr.Layer,
    output_layer: ogr.Layer,
    *,
    for_shapefile: bool,
) -> list[Optional[int]]:
    """
    Copy fields from source to output. For Shapefiles, enforce 10-char names and uniqueness.
    Returns a list mapping source field index -> destination field index (or None if dropped).
    """
    source_def = source_layer.GetLayerDefn()
    source_names = [
        source_def.GetFieldDefn(i).GetName() for i in range(source_def.GetFieldCount())
    ]

    if for_shapefile:
        dest_names = _make_shapefile_field_names(source_names)
    else:
        # Other drivers usually preserve names
        dest_names = source_names

    # Create fields on the output layer
    for i, src_name in enumerate(source_names):
        src_fdef = source_def.GetFieldDefn(i)
        dest_name = dest_names[i]
        new_fdef = ogr.FieldDefn(dest_name, src_fdef.GetType())
        new_fdef.SetWidth(src_fdef.GetWidth())
        new_fdef.SetPrecision(src_fdef.GetPrecision())
        if output_layer.CreateField(new_fdef) != 0:
            raise OutputCreateError(f"Failed to create field '{dest_name}'")

    # Build destination name->index after creation (driver may still adjust case)
    dest_def = output_layer.GetLayerDefn()
    dest_index_by_name = {
        dest_def.GetFieldDefn(j).GetName(): j for j in range(dest_def.GetFieldCount())
    }

    # Map source index -> destination index by our chosen dest_names (robust)
    mapping: list[Optional[int]] = []
    for dest_name in dest_names:
        mapping.append(dest_index_by_name.get(dest_name))
    return mapping


def _gdal_handler(err_class, err_no, msg, *, logger, suppress_contains):
    # err_class: CE_*
    # err_no:    CPLE_*
    if err_class == gdal.CE_Debug:
        logger.debug("GDAL: %s", msg)
        return

    if err_class == gdal.CE_Warning:
        if any(s in msg for s in suppress_contains):
            logger.debug("Suppressed GDAL warning: %s", msg)
=======
    if flatten and fmt == "ESRI SHAPEFILE":
        raise ValueError(
            "Flattened output to a single Shapefile is not supported "
            "(mixed geometry types). Use output_format='GPKG' or set flatten=False."
        )

    with log_path.open("w", encoding="utf-8") as log_file:
        if flatten:
            ext = ".shp" if fmt == "ESRI SHAPEFILE" else ".gpkg"
            output_file = output_root / f"all_geometries{ext}"
            args = [
                "ogr2ogr",
                "-f",
                fmt,
                str(output_file),
                str(dxf_path),
                "-skipfailures",
            ]
            _run_ogr2ogr(args, "all geometries", log_file, raise_on_error, log_path)
>>>>>>> 2f52e5f1
        else:
            logger.warning("GDAL warning: %s", msg)
        return

    if err_class in (gdal.CE_Failure, gdal.CE_Fatal):
        # UseExceptions() will raise; still log context
        logger.error("GDAL error (%s): %s", err_no, msg)
        return

    # Fallback for CE_None or anything unexpected
    logger.info("GDAL: %s", msg)


@contextmanager
def gdal_log_to_logger(logger, suppress_contains=("Block ", "DXF: Skipping")):
    handler = partial(
        _gdal_handler, logger=logger, suppress_contains=tuple(suppress_contains)
    )
    gdal.PushErrorHandler(handler)
    try:
        yield
    finally:
        gdal.PopErrorHandler()<|MERGE_RESOLUTION|>--- conflicted
+++ resolved
@@ -208,7 +208,6 @@
             source_layer, output_layer, for_shapefile=False
         )
 
-<<<<<<< HEAD
         written, skipped = _stream_features(
             source_layer,
             output_layer,
@@ -409,27 +408,7 @@
     if err_class == gdal.CE_Warning:
         if any(s in msg for s in suppress_contains):
             logger.debug("Suppressed GDAL warning: %s", msg)
-=======
-    if flatten and fmt == "ESRI SHAPEFILE":
-        raise ValueError(
-            "Flattened output to a single Shapefile is not supported "
-            "(mixed geometry types). Use output_format='GPKG' or set flatten=False."
-        )
-
-    with log_path.open("w", encoding="utf-8") as log_file:
-        if flatten:
-            ext = ".shp" if fmt == "ESRI SHAPEFILE" else ".gpkg"
-            output_file = output_root / f"all_geometries{ext}"
-            args = [
-                "ogr2ogr",
-                "-f",
-                fmt,
-                str(output_file),
-                str(dxf_path),
-                "-skipfailures",
-            ]
-            _run_ogr2ogr(args, "all geometries", log_file, raise_on_error, log_path)
->>>>>>> 2f52e5f1
+
         else:
             logger.warning("GDAL warning: %s", msg)
         return
